# Quick start

## Introduction

Generally, Electron enables you to create desktop applications with pure
JavaScript by providing a runtime with rich native APIs. You could see it as
a variant of the io.js runtime which is focused on desktop applications
instead of web servers.

It doesn't mean Electron is a JavaScript binding to GUI libraries. Instead,
Electron uses web pages as its GUI, so you could also see it as a minimal
Chromium browser, controlled by JavaScript.

### The main process

In Electron the process that runs `package.json`'s `main` script is called
__the main process__. The script runs in the main process can display GUI by
creating web pages.

### The renderer process

Since Electron uses Chromium for displaying web pages, Chromium's
multi-processes architecture is also used. Each web page in Electron runs in
its own process, which is called __the renderer process__.

<<<<<<< HEAD
In normal browsers web pages usually run in a sandboxed environment and are not
allowed access to native resources. In atom-shell users have the power to use
io.js APIs in web pages and it is therefore possible to interact with low level
operating system features.
=======
In normal browsers web pages are usually running in sandboxed environment and
not allowed to access native resources. In Electron users are given the power
to use io.js APIs in web pages, so it would be possible to interactive with
low level operating system in web pages with JavaScript.
>>>>>>> 45f022b9

### Differences between main process and renderer process

The main process creates web pages by creating `BrowserWindow` instances, and
each `BrowserWindow` instance runs the web page in its own renderer process,
when a `BrowserWindow` instance is destroyed, the corresponding renderer process
would also be terminated.

So the main process manages all web pages and their corresponding renderer
processes, and each renderer process is separated from each other and only care
about the web page running in it.

In web pages, it is not allowed to call native GUI related APIs because managing
native GUI resources in web pages is very dangerous and easy to leak resources.
If you want to do GUI operations in web pages, you have to communicate with
the main process to do it there.

In Electron, we have provided the [ipc](../api/ipc-renderer.md) module for
communication between main process and renderer process. And there is also a
[remote](../api/remote.md) module for RPC style communication.

## Write your first Electron app

Generally, an Electron app would be structured like this (see the
[hello-atom](https://github.com/dougnukem/hello-atom) repo for reference):

```text
your-app/
├── package.json
├── main.js
└── index.html
```

The format of `package.json` is exactly the same as that of Node's modules, and
the script specified by the `main` field is the startup script of your app,
which will run on the main process. An example of your `package.json` might look
like this:

```json
{
  "name"    : "your-app",
  "version" : "0.1.0",
  "main"    : "main.js"
}
```

The `main.js` should create windows and handle system events, a typical
example being:

```javascript
var app = require('app');  // Module to control application life.
var BrowserWindow = require('browser-window');  // Module to create native browser window.

// Report crashes to our server.
require('crash-reporter').start();

// Keep a global reference of the window object, if you don't, the window will
// be closed automatically when the javascript object is GCed.
var mainWindow = null;

// Quit when all windows are closed.
app.on('window-all-closed', function() {
  if (process.platform != 'darwin')
    app.quit();
});

// This method will be called when Electron has done everything
// initialization and ready for creating browser windows.
app.on('ready', function() {
  // Create the browser window.
  mainWindow = new BrowserWindow({width: 800, height: 600});

  // and load the index.html of the app.
  mainWindow.loadUrl('file://' + __dirname + '/index.html');

  // Emitted when the window is closed.
  mainWindow.on('closed', function() {
    // Dereference the window object, usually you would store windows
    // in an array if your app supports multi windows, this is the time
    // when you should delete the corresponding element.
    mainWindow = null;
  });
});
```

Finally the `index.html` is the web page you want to show:

```html
<!DOCTYPE html>
<html>
  <head>
    <title>Hello World!</title>
  </head>
  <body>
    <h1>Hello World!</h1>
    We are using node.js <script>document.write(process.version)</script>
    and Electron <script>document.write(process.versions['electron'])</script>.
  </body>
</html>
```

## Run your app

After you're done writing your app, you can create a distribution by
following the [Application distribution](./application-distribution.md) guide
and then execute the packaged app. You can also just use the downloaded
Electron binary to execute your app directly.

On Windows:

```cmd
$ .\electron\atom.exe your-app\
```

On Linux:

```bash
$ ./electron/atom your-app/
```

On OS X:

```bash
$ ./Electron.app/Contents/MacOS/Atom your-app/
```

`Electron.app` here is part of the Electron's release package, you can download
it from [here](https://github.com/atom/electron/releases).<|MERGE_RESOLUTION|>--- conflicted
+++ resolved
@@ -23,17 +23,10 @@
 multi-processes architecture is also used. Each web page in Electron runs in
 its own process, which is called __the renderer process__.
 
-<<<<<<< HEAD
 In normal browsers web pages usually run in a sandboxed environment and are not
-allowed access to native resources. In atom-shell users have the power to use
+allowed access to native resources. In Electron users have the power to use
 io.js APIs in web pages and it is therefore possible to interact with low level
 operating system features.
-=======
-In normal browsers web pages are usually running in sandboxed environment and
-not allowed to access native resources. In Electron users are given the power
-to use io.js APIs in web pages, so it would be possible to interactive with
-low level operating system in web pages with JavaScript.
->>>>>>> 45f022b9
 
 ### Differences between main process and renderer process
 
@@ -57,8 +50,7 @@
 
 ## Write your first Electron app
 
-Generally, an Electron app would be structured like this (see the
-[hello-atom](https://github.com/dougnukem/hello-atom) repo for reference):
+Generally, an Electron app would be structured like this:
 
 ```text
 your-app/
@@ -145,13 +137,13 @@
 On Windows:
 
 ```cmd
-$ .\electron\atom.exe your-app\
+$ .\electron\electron.exe your-app\
 ```
 
 On Linux:
 
 ```bash
-$ ./electron/atom your-app/
+$ ./electron/electron your-app/
 ```
 
 On OS X:
