// Copyright (c) 2013 GitHub, Inc.
// Use of this source code is governed by the MIT license that can be
// found in the LICENSE file.

#ifndef ATOM_COMMON_OPTIONS_SWITCHES_H_
#define ATOM_COMMON_OPTIONS_SWITCHES_H_

namespace atom {

namespace options {

extern const char kTitle[];
extern const char kIcon[];
extern const char kFrame[];
extern const char kShow[];
extern const char kCenter[];
extern const char kX[];
extern const char kY[];
extern const char kWidth[];
extern const char kHeight[];
extern const char kMinWidth[];
extern const char kMinHeight[];
extern const char kMaxWidth[];
extern const char kMaxHeight[];
extern const char kResizable[];
extern const char kFullscreen[];
extern const char kSkipTaskbar[];
extern const char kKiosk[];
extern const char kAlwaysOnTop[];
extern const char kAcceptFirstMouse[];
extern const char kUseContentSize[];
extern const char kTitleBarStyle[];
extern const char kAutoHideMenuBar[];
extern const char kEnableLargerThanScreen[];
extern const char kDarkTheme[];
extern const char kTransparent[];
extern const char kType[];
extern const char kDisableAutoHideCursor[];
extern const char kStandardWindow[];
extern const char kBackgroundColor[];
extern const char kWebPreferences[];

// WebPreferences.
<<<<<<< HEAD
extern const char kZoomFactor[];
extern const char kPreloadScript[];
extern const char kPreloadUrl[];
=======
extern const char kDirectWrite[];
extern const char kZoomFactor[];
extern const char kPreloadScript[];
extern const char kPreloadURL[];
>>>>>>> fe214e08
extern const char kNodeIntegration[];
extern const char kGuestInstanceID[];
extern const char kExperimentalFeatures[];
extern const char kExperimentalCanvasFeatures[];
extern const char kOverlayScrollbars[];
extern const char kOverlayFullscreenVideo[];
extern const char kSharedWorker[];
extern const char kPageVisibility[];
extern const char kDirectWrite[];

<<<<<<< HEAD
// Following are actually command line switches, should be moved to other files.
=======
}   // namespace options


// Following are actually command line switches, should be moved to other files.

namespace switches {

>>>>>>> fe214e08
extern const char kEnablePlugins[];
extern const char kPpapiFlashPath[];
extern const char kPpapiFlashVersion[];
extern const char kClientCertificate[];
extern const char kDisableHttpCache[];
extern const char kRegisterStandardSchemes[];
extern const char kSSLVersionFallbackMin[];
extern const char kCipherSuiteBlacklist[];
extern const char kAppUserModelId[];

extern const char kZoomFactor[];
extern const char kPreloadScript[];
extern const char kPreloadURL[];
extern const char kNodeIntegration[];
extern const char kGuestInstanceID[];
extern const char kExperimentalFeatures[];
extern const char kExperimentalCanvasFeatures[];
extern const char kOverlayScrollbars[];
extern const char kOverlayFullscreenVideo[];
extern const char kSharedWorker[];
extern const char kPageVisibility[];

}  // namespace switches

}  // namespace atom

#endif  // ATOM_COMMON_OPTIONS_SWITCHES_H_<|MERGE_RESOLUTION|>--- conflicted
+++ resolved
@@ -41,16 +41,10 @@
 extern const char kWebPreferences[];
 
 // WebPreferences.
-<<<<<<< HEAD
-extern const char kZoomFactor[];
-extern const char kPreloadScript[];
-extern const char kPreloadUrl[];
-=======
 extern const char kDirectWrite[];
 extern const char kZoomFactor[];
 extern const char kPreloadScript[];
 extern const char kPreloadURL[];
->>>>>>> fe214e08
 extern const char kNodeIntegration[];
 extern const char kGuestInstanceID[];
 extern const char kExperimentalFeatures[];
@@ -59,11 +53,7 @@
 extern const char kOverlayFullscreenVideo[];
 extern const char kSharedWorker[];
 extern const char kPageVisibility[];
-extern const char kDirectWrite[];
 
-<<<<<<< HEAD
-// Following are actually command line switches, should be moved to other files.
-=======
 }   // namespace options
 
 
@@ -71,7 +61,6 @@
 
 namespace switches {
 
->>>>>>> fe214e08
 extern const char kEnablePlugins[];
 extern const char kPpapiFlashPath[];
 extern const char kPpapiFlashVersion[];
